#pylint: disable=no-member, invalid-name, line-too-long
"""
Computes diffeomorphism of 2D images in pytorch
"""
import functools
import math

import torch


@functools.lru_cache()
def scalar_field_modes(n, m, dtype=torch.float64, device='cpu'):
    """
    sqrt(1 / Energy per mode) and the modes
    """
    x = torch.linspace(0, 1, n, dtype=dtype, device=device)
    k = torch.arange(1, m + 1, dtype=dtype, device=device)
    i, j = torch.meshgrid(k, k)
    r = (i.pow(2) + j.pow(2)).sqrt()
    e = (r < m + 0.5) / r
    s = torch.sin(math.pi * x[:, None] * k[None, :])
    return e, s


def scalar_field(n, m, device='cpu'):
    """
    random scalar field of size nxn made of the first m modes
    """
    e, s = scalar_field_modes(n, m, dtype=torch.get_default_dtype(), device=device)
    c = torch.randn(m, m, device=device) * e
    return torch.einsum('ij,xi,yj->yx', c, s, s)


def deform(image, T, cut, interp='linear'):
    """
    1. Sample a displacement field xi: R2 -> R2, using tempertature `T` and cutoff `cut`
    2. Apply xi to `image`
    :param img Tensor: square image(s) [..., y, x]
    :param T float: temperature
    :param cut int: high frequency cutoff
    """
    n = image.shape[-1]
    assert image.shape[-2] == n, 'Image(s) should be square.'
    
    device = image.device.type

    # Sample xi = (dx, dy)
    u = scalar_field(n, cut, device)  # [n,n]
    v = scalar_field(n, cut, device)  # [n,n]
    dx = T**0.5 * u
    dy = T**0.5 * v

    # Apply xi
    return remap(image, dx, dy, interp)


def remap(a, dx, dy, interp):
    """
    :param a: Tensor of shape [..., y, x]
    :param dx: Tensor of shape [y, x]
    :param dy: Tensor of shape [y, x]
    """
    n, m = a.shape[-2:]
    assert dx.shape == (n, m) and dy.shape == (n, m), 'Image(s) and displacement fields shapes should match.'

    dtype = dx.dtype
    device = dx.device.type
    
    y, x = torch.meshgrid(torch.arange(n, dtype=dtype, device=device), torch.arange(m, dtype=dtype, device=device))

    xn = (x + dx).clamp(0, m-1)
    yn = (y + dy).clamp(0, n-1)

    if interp == 'linear':
        xf = xn.floor().long()
        yf = yn.floor().long()
        xc = xn.ceil().long()
        yc = yn.ceil().long()

        xv = xn - xf
        yv = yn - yf

<<<<<<< HEAD
        return (1-yv)*(1-xv)*a[..., yf, xf] + (1-yv)*xv*a[..., yf, xc] + yv*(1-xv)*a[..., yc, xf] + yv*xv*a[..., yc, xc]
=======
        return (1-yv)*(1-xv)*a[:, yf, xf] + (1-yv)*xv*a[:, yf, xc] + yv*(1-xv)*a[:, yc, xf] + yv*xv*a[:, yc, xc]
>>>>>>> 48a3cdae

    if interp == 'gaussian':
        sigma = 0.4715

        dx = (xn[:, :, None, None] - x)
        dy = (yn[:, :, None, None] - y)

        c = (-dx**2 - dy**2).div(2 * sigma**2).exp()
        c = c / c.sum([2, 3], keepdim=True)

        return (c * a[..., None, None, :, :]).sum([-1, -2])


def temperature_range(n, cut):
    if isinstance(cut, (float, int)):
        log = math.log(cut)
    else:
        log = cut.log()
    T1 = (0.5 / (0.28 * log + 0.7))**2
    T2 = (0.4 * n * cut**(-1.1))**2
    return T1, T2


def typical_energy(n, T, cut):
    return 3.5 * (cut/n)**2 * T


def typical_displacement(T, cut):
    if isinstance(cut, (float, int)):
        log = math.log(cut)
    else:
        log = cut.log()
    return T**0.5 * (0.28 * log + 0.7)<|MERGE_RESOLUTION|>--- conflicted
+++ resolved
@@ -80,11 +80,8 @@
         xv = xn - xf
         yv = yn - yf
 
-<<<<<<< HEAD
         return (1-yv)*(1-xv)*a[..., yf, xf] + (1-yv)*xv*a[..., yf, xc] + yv*(1-xv)*a[..., yc, xf] + yv*xv*a[..., yc, xc]
-=======
-        return (1-yv)*(1-xv)*a[:, yf, xf] + (1-yv)*xv*a[:, yf, xc] + yv*(1-xv)*a[:, yc, xf] + yv*xv*a[:, yc, xc]
->>>>>>> 48a3cdae
+
 
     if interp == 'gaussian':
         sigma = 0.4715
